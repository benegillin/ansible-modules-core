--- conflicted
+++ resolved
@@ -352,13 +352,10 @@
         if self.user:
             if platform.system() == 'SunOS':
                 return "su %s -c '%s -l'" % (pipes.quote(self.user), pipes.quote(CRONCMD))
-<<<<<<< HEAD
             elif platform.system() == 'AIX':
                 return "%s -l %s" % (pipes.quote(CRONCMD), pipes.quote(self.user))
-=======
             elif platform.system() == 'HP-UX':
                 return "%s %s %s" % (CRONCMD , '-l', pipes.quote(self.user))
->>>>>>> 32d48d75
             else:
                 user = '-u %s' % pipes.quote(self.user)
         return "%s %s %s" % (CRONCMD , user, '-l')
@@ -369,11 +366,7 @@
         """
         user = ''
         if self.user:
-<<<<<<< HEAD
-            if platform.system() in [ 'SunOS', 'AIX' ]:
-=======
-            if platform.system() in ['SunOS', 'HP-UX']:
->>>>>>> 32d48d75
+            if platform.system() in ['SunOS', 'HP-UX', 'AIX']:
                 return "chown %s %s ; su '%s' -c '%s %s'" % (pipes.quote(self.user), pipes.quote(path), pipes.quote(self.user), CRONCMD, pipes.quote(path))
             else:
                 user = '-u %s' % pipes.quote(self.user)
